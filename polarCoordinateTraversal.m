--- conflicted
+++ resolved
@@ -151,15 +151,9 @@
 previous_transition_flag = false;
 while (t < t_end)
     % 1. Calculate tMaxR, tMaxTheta
-<<<<<<< HEAD
     [tMaxR, tStepR, previous_transition_flag] = radial_hit(ray_origin, ray_direction, ...
         current_voxel_ID_r, circle_center, circle_max_radius, delta_radius, t, previous_transition_flag, verbose);
         if (current_voxel_ID_r + tStepR <= 0), return; end
-=======
-    [tMaxR, tStepR] = radial_hit(ray_origin, ray_direction, ...
-        current_voxel_ID_r, circle_center, circle_max_radius, delta_radius, r, t, verbose);
-    if (current_voxel_ID_r + tStepR <= 0), return; end
->>>>>>> 772eea19
     [tMaxTheta, tStepTheta] = angular_hit(ray_origin, ray_direction, current_voxel_ID_theta,...
         num_angular_sections, circle_center, t, false);
     if (current_voxel_ID_r + tStepR == 0), return; end
@@ -179,11 +173,7 @@
         r_new = sqrt((p(1) - circle_center(1))^2 + (p(2) - circle_center(2))^2);
         current_voxel_ID_r = current_voxel_ID_r + tStepR;
         r = r_new;
-<<<<<<< HEAD
-                
-=======
-        
->>>>>>> 772eea19
+
         if verbose
           new_x_position = ray_origin_x + ray_direction_x * tMaxR;
           new_y_position = ray_origin_y + ray_direction_y * tMaxR;       
